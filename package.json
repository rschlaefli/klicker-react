--- conflicted
+++ resolved
@@ -141,11 +141,7 @@
     "eslint-plugin-import": "2.18.2",
     "eslint-plugin-jsx-a11y": "6.2.3",
     "eslint-plugin-prettier": "3.1.0",
-<<<<<<< HEAD
     "eslint-plugin-react": "7.14.3",
-=======
-    "eslint-plugin-react": "7.14.2",
->>>>>>> 6ce95e26
     "husky": "3.0.2",
     "jest": "24.8.0",
     "lint-staged": "9.2.1",
